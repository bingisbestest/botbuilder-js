/**
 * @module botframework-streaming-extensions
 */
/**
 * Copyright (c) Microsoft Corporation. All rights reserved.
 * Licensed under the MIT License.
 */
import { SubscribableStream } from './SubscribableStream';
import { generateGuid } from './Utilities/protocol-base';
import { IHttpContentHeaders } from './Interfaces/IHttpContentHeaders';

export class HttpContentStream {
    public readonly id: string;
    public readonly content: HttpContent;
<<<<<<< HEAD
    public description: { id: string; contentType: string; length: number };
=======
    public description: { id: string; type: string; length: number; };
>>>>>>> a0a3d7e5

    public constructor(content: HttpContent) {
        this.id = generateGuid();
        this.content = content;
<<<<<<< HEAD
        this.description = {id: this.id, contentType: (this.content.headers) ? this.content.headers.contentType : 'unknown', length: (this.content.headers) ? this.content.headers.contentLength : 0};
=======
        this.description = {id: this.id, type: (this.content.headers) ? this.content.headers.type : "unknown", length: (this.content.headers) ? this.content.headers.contentLength : 0};
>>>>>>> a0a3d7e5
    }
}

export class HttpContent {
    public headers: IHttpContentHeaders;
    private readonly stream: SubscribableStream;

    public constructor(headers: IHttpContentHeaders, stream: SubscribableStream) {
        this.headers = headers;
        this.stream = stream;
    }

    public getStream(): SubscribableStream {
        return this.stream;
    }
}
<|MERGE_RESOLUTION|>--- conflicted
+++ resolved
@@ -12,20 +12,12 @@
 export class HttpContentStream {
     public readonly id: string;
     public readonly content: HttpContent;
-<<<<<<< HEAD
-    public description: { id: string; contentType: string; length: number };
-=======
     public description: { id: string; type: string; length: number; };
->>>>>>> a0a3d7e5
 
     public constructor(content: HttpContent) {
         this.id = generateGuid();
         this.content = content;
-<<<<<<< HEAD
-        this.description = {id: this.id, contentType: (this.content.headers) ? this.content.headers.contentType : 'unknown', length: (this.content.headers) ? this.content.headers.contentLength : 0};
-=======
         this.description = {id: this.id, type: (this.content.headers) ? this.content.headers.type : "unknown", length: (this.content.headers) ? this.content.headers.contentLength : 0};
->>>>>>> a0a3d7e5
     }
 }
 
@@ -41,4 +33,4 @@
     public getStream(): SubscribableStream {
         return this.stream;
     }
-}
+}