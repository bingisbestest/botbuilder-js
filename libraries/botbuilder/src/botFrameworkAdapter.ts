/**
 * @module botbuilder
 */
/**
 * Copyright (c) Microsoft Corporation. All rights reserved.
 * Licensed under the MIT License.
 */
<<<<<<< HEAD
import { ConnectorClient, SimpleCredentialProvider, MicrosoftAppCredentials, JwtTokenValidation, OAuthApiClient, Emulator } from 'botframework-connector';
=======

import {
    ChannelValidation,
    ConnectorClient,
    JwtTokenValidation,
    MicrosoftAppCredentials,
    OAuthApiClient,
    SimpleCredentialProvider
} from 'botframework-connector';

>>>>>>> fe45cdfa
import {
    Activity,
    ActivityTypes,
    BotAdapter,
    ChannelAccount,
    ConversationAccount,
    ConversationParameters,
    ConversationReference,
    ConversationsResult,
    ResourceResponse,
    TokenResponse,
    TokenResponseMap,
    TurnContext
} from 'botbuilder-core';

import * as os from 'os';

/**
 * Express or Restify Request object.
 */
export interface WebRequest {
    body?: any;
    headers: any;
    on(event: string, ...args: any[]): any;
}

/**
 * Express or Restify Response object.
 */
export interface WebResponse {
    end(...args: any[]): any;
    send(body: any): any;
    status(status: number): any;
}

/**
 * Settings used to configure a `BotFrameworkAdapter` instance.
 */
export interface BotFrameworkAdapterSettings {
    /**
     * ID assigned to your bot in the [Bot Framework Portal](https://dev.botframework.com/).
     */
    appId: string;

    /**
     * Password assigned to your bot in the [Bot Framework Portal](https://dev.botframework.com/).
     */
    appPassword: string;
    /**
     * (Optional) The OAuth API Endpoint for your bot to use.
     */
    oAuthEndpoint?: string;
    /**
     * (Optional) The Open ID Metadata Endpoint for your bot to use.
     */
    openIdMetadata?: string;
    /**
     * (Optional) The channel service option for this bot to validate connections from Azure or other channel locations
     */
    channelService?: string;
}

/**
 * Response object expected to be sent in response to an `invoke` activity.
 */
export interface InvokeResponse {
    /**
     * Status code to return for response.
     */
    status: number;

    /**
     * (Optional) body to return for response.
     */
    body?: any;
}

// Retrieve additional information, i.e., host operating system, host OS release, architecture, Node.js version
const ARCHITECTURE: any = os.arch();
const TYPE: any = os.type();
const RELEASE: any = os.release();
const NODE_VERSION: any = process.version;

// tslint:disable-next-line:no-var-requires no-require-imports
const pjson: any = require('../package.json');
const USER_AGENT: string = `Microsoft-BotFramework/3.1 BotBuilder/${ pjson.version } ` +
    `(Node.js,Version=${ NODE_VERSION }; ${ TYPE } ${ RELEASE }; ${ ARCHITECTURE })`;
const OAUTH_ENDPOINT: string = 'https://api.botframework.com';
const INVOKE_RESPONSE_KEY: symbol = Symbol('invokeResponse');

/**
 * A BotAdapter class that connects your bot to Bot Framework channels and the Emulator.
 *
 * @remarks
 * Use this adapter to connect your bot to the Bot Framework service, through which
 * your bot can reach many chat channels like Skype, Slack, and Teams. This adapter
 * also allows your bot to work with the Bot Framework Emulator, which simulates
 * the Bot Framework service and provides a chat interface for testing and debugging.
 *
 * The following example shows the typical adapter setup:
 *
 * ```JavaScript
 * const { BotFrameworkAdapter } = require('botbuilder');
 *
 * const adapter = new BotFrameworkAdapter({
 *    appId: process.env.MICROSOFT_APP_ID,
 *    appPassword: process.env.MICROSOFT_APP_PASSWORD
 * });
 * ```
 */
export class BotFrameworkAdapter extends BotAdapter {
    protected readonly credentials: MicrosoftAppCredentials;
    protected readonly credentialsProvider: SimpleCredentialProvider;
    protected readonly settings: BotFrameworkAdapterSettings;
    private isEmulatingOAuthCards: boolean;

    /**
     * Creates a new BotFrameworkAdapter instance.
     *
     * @remarks
     * Settings for this adapter include:
     * ```javascript
     * {
     *      "appId": "ID assigned to your bot in the [Bot Framework Portal](https://dev.botframework.com/).",
     *      "appPassword": "Password assigned to your bot in the [Bot Framework Portal](https://dev.botframework.com/).",
     *      "openIdMetadata": "The Open ID Metadata Endpoint for your bot to use.",
     *      "oAuthEndpoint": "The OAuth API Endpoint for your bot to use.",
     *      "channelService": "(Optional) The channel service option for this bot to validate connections from Azure or other channel locations"
     *  }
     * ```
     * @param settings (optional) configuration settings for the adapter.
     */
    constructor(settings?: Partial<BotFrameworkAdapterSettings>) {
        super();
        this.settings = { appId: '', appPassword: '', ...settings};
        this.credentials = new MicrosoftAppCredentials(this.settings.appId, this.settings.appPassword || '');
        this.credentialsProvider = new SimpleCredentialProvider(this.credentials.appId, this.credentials.appPassword);
        this.isEmulatingOAuthCards = false;
        if (this.settings.openIdMetadata) {
            ChannelValidation.OpenIdMetadataEndpoint = this.settings.openIdMetadata;
        }
    }

    /**
     * Resume a conversation with a user, possibly after some time has gone by.
     *
     * @remarks
     * This is often referred to as the bot's "Proactive Messaging" flow as it lets the bot proactively
     * send messages to a conversation or user without having to reply directly to an incoming message.
     * Scenarios like sending notifications or coupons to a user are enabled by this method.
     *
     * In order to use this method, a ConversationReference must first be extracted from an incoming
     * activity. This reference can be stored in a database and used to resume the conversation at a later time.
     * The reference can be created from any incoming activity using `TurnContext.getConversationReference(context.activity)`.
     *
     * The processing steps for this method are very similar to [processActivity()](#processactivity)
     * in that a `TurnContext` will be created which is then routed through the adapters middleware
     * before calling the passed in logic handler. The key difference is that since an activity
     * wasn't actually received from outside, it has to be created by the bot.  The created activity will have its address
     * related fields populated but will have a `context.activity.type === undefined`.
     *
     * ```JavaScript
     * server.post('/api/notifyUser', async (req, res) => {
     *    // Lookup previously saved conversation reference
     *    const reference = await findReference(req.body.refId);
     *
     *    // Proactively notify the user
     *    if (reference) {
     *       await adapter.continueConversation(reference, async (context) => {
     *          await context.sendActivity(req.body.message);
     *       });
     *       res.send(200);
     *    } else {
     *       res.send(404);
     *    }
     * });
     * ```
     * @param reference A `ConversationReference` saved during a previous incoming activity.
     * @param logic A function handler that will be called to perform the bots logic after the the adapters middleware has been run.
     */
    public async continueConversation(reference: Partial<ConversationReference>, logic: (context: TurnContext) => Promise<void>): Promise<void> {
        const request: Partial<Activity> = TurnContext.applyConversationReference(
            {type: 'event',  name: 'continueConversation' },
            reference,
            true
        );
        const context: TurnContext = this.createContext(request);

        await this.runMiddleware(context, logic as any);
    }

    /**
     * Starts a new conversation with a user. This is typically used to Direct Message (DM) a member
     * of a group.
     *
     * @remarks
     * This function creates a new conversation between the bot and a single user, as specified by
     * the ConversationReference passed in. In multi-user chat environments, this typically means
     * starting a 1:1 direct message conversation with a single user. If called on a reference
     * already representing a 1:1 conversation, the new conversation will continue to be 1:1.
     *
     * * In order to use this method, a ConversationReference must first be extracted from an incoming
     * activity. This reference can be stored in a database and used to resume the conversation at a later time.
     * The reference can be created from any incoming activity using `TurnContext.getConversationReference(context.activity)`.
     *
     * The processing steps for this method are very similar to [processActivity()](#processactivity)
     * in that a `TurnContext` will be created which is then routed through the adapters middleware
     * before calling the passed in logic handler. The key difference is that since an activity
     * wasn't actually received from outside, it has to be created by the bot.  The created activity will have its address
     * related fields populated but will have a `context.activity.type === undefined`..
     *
     * ```JavaScript
     * // Get group members conversation reference
     * const reference = TurnContext.getConversationReference(context.activity);
     *
     * // Start a new conversation with the user
     * await adapter.createConversation(reference, async (ctx) => {
     *    await ctx.sendActivity(`Hi (in private)`);
     * });
     * ```
     * @param reference A `ConversationReference` of the user to start a new conversation with.
     * @param logic A function handler that will be called to perform the bot's logic after the the adapters middleware has been run.
     */
    public async createConversation(reference: Partial<ConversationReference>, logic?: (context: TurnContext) => Promise<void>): Promise<void> {
        if (!reference.serviceUrl) { throw new Error(`BotFrameworkAdapter.createConversation(): missing serviceUrl.`); }

        // Create conversation
        const parameters: ConversationParameters = { bot: reference.bot, members: [reference.user] } as ConversationParameters;
        const client: ConnectorClient = this.createConnectorClient(reference.serviceUrl);
        const response = await client.conversations.createConversation(parameters); 

        // Initialize request and copy over new conversation ID and updated serviceUrl.
        const request: Partial<Activity> = TurnContext.applyConversationReference(
            {type: 'event', name: 'createConversation' },
            reference,
            true
        );
        request.conversation = { id: response.id } as ConversationAccount;
        if (response.serviceUrl) { request.serviceUrl = response.serviceUrl; }

        // Create context and run middleware
        const context: TurnContext = this.createContext(request);
        await this.runMiddleware(context, logic as any);
    }

    /**
     * Deletes an activity that was previously sent to a channel.
     *
     * @remarks
     * Calling `TurnContext.deleteActivity()` is the preferred way of deleting activities (rather than calling it directly from the adapter), as that
     * will ensure that any interested middleware will be notified.
     *
     * > [!TIP]
     * > Note: Not all chat channels support this method. Calling it on an unsupported channel may result in an error.
     * @param context Context for the current turn of conversation with the user.
     * @param reference Conversation reference information for the activity being deleted.
     */
    public async deleteActivity(context: TurnContext, reference: Partial<ConversationReference>): Promise<void> {
        if (!reference.serviceUrl) { throw new Error(`BotFrameworkAdapter.deleteActivity(): missing serviceUrl`); }
        if (!reference.conversation || !reference.conversation.id) {
            throw new Error(`BotFrameworkAdapter.deleteActivity(): missing conversation or conversation.id`);
        }
        if (!reference.activityId) { throw new Error(`BotFrameworkAdapter.deleteActivity(): missing activityId`); }
        const client: ConnectorClient = this.createConnectorClient(reference.serviceUrl);
        await client.conversations.deleteActivity(reference.conversation.id, reference.activityId);
    }

    /**
     * Deletes a member from the current conversation.
     *
     * @remarks
     * Remove a member's identity information from the conversation.
     *
     * Note that this method does not apply to all channels.
     * @param context Context for the current turn of conversation with the user.
     * @param memberId ID of the member to delete from the conversation.
     */
    public async deleteConversationMember(context: TurnContext, memberId: string): Promise<void> {
        if (!context.activity.serviceUrl) { throw new Error(`BotFrameworkAdapter.deleteConversationMember(): missing serviceUrl`); }
        if (!context.activity.conversation || !context.activity.conversation.id) {
            throw new Error(`BotFrameworkAdapter.deleteConversationMember(): missing conversation or conversation.id`);
        }
        const serviceUrl: string = context.activity.serviceUrl;
        const conversationId: string = context.activity.conversation.id;
        const client: ConnectorClient = this.createConnectorClient(serviceUrl);
        await client.conversations.deleteConversationMember(conversationId, memberId);
    }

    /**
     * Lists the members of a given activity as specified in a TurnContext.
     *
     * @remarks
     * Returns an array of ChannelAccount objects representing the users involved in a given activity.
     *
     * This is different from `getConversationMembers()` in that it will return only those users
     * directly involved in the activity, not all members of the conversation.
     * @param context Context for the current turn of conversation with the user.
     * @param activityId (Optional) activity ID to enumerate. If not specified the current activities ID will be used.
     */
    public async getActivityMembers(context: TurnContext, activityId?: string): Promise<ChannelAccount[]> {
        if (!activityId) { activityId = context.activity.id; }
        if (!context.activity.serviceUrl) { throw new Error(`BotFrameworkAdapter.getActivityMembers(): missing serviceUrl`); }
        if (!context.activity.conversation || !context.activity.conversation.id) {
            throw new Error(`BotFrameworkAdapter.getActivityMembers(): missing conversation or conversation.id`);
        }
        if (!activityId) {
            throw new Error(`BotFrameworkAdapter.getActivityMembers(): missing both activityId and context.activity.id`);
        }
        const serviceUrl: string = context.activity.serviceUrl;
        const conversationId: string = context.activity.conversation.id;
        const client: ConnectorClient = this.createConnectorClient(serviceUrl);
        
        return await client.conversations.getActivityMembers(conversationId, activityId);
    }

    /**
     * Lists the members of the current conversation as specified in a TurnContext.
     *
     * @remarks
     * Returns an array of ChannelAccount objects representing the users currently involved in the conversation
     * in which an activity occured.
     *
     * This is different from `getActivityMembers()` in that it will return all
     * members of the conversation, not just those directly involved in the activity.
     * @param context Context for the current turn of conversation with the user.
     */
    public async getConversationMembers(context: TurnContext): Promise<ChannelAccount[]> {
        if (!context.activity.serviceUrl) { throw new Error(`BotFrameworkAdapter.getConversationMembers(): missing serviceUrl`); }
        if (!context.activity.conversation || !context.activity.conversation.id) {
            throw new Error(`BotFrameworkAdapter.getConversationMembers(): missing conversation or conversation.id`);
        }
        const serviceUrl: string = context.activity.serviceUrl;
        const conversationId: string = context.activity.conversation.id;
        const client: ConnectorClient = this.createConnectorClient(serviceUrl);

        return await client.conversations.getConversationMembers(conversationId);
    }

    /**
     * Lists the Conversations in which this bot has participated for a given channel server.
     *
     * @remarks
     * The channel server returns results in pages and each page will include a `continuationToken`
     * that can be used to fetch the next page of results from the server.
     * @param contextOrServiceUrl The URL of the channel server to query or a TurnContext.  This can be retrieved from `context.activity.serviceUrl`.
     * @param continuationToken (Optional) token used to fetch the next page of results from the channel server. This should be left as `undefined` to retrieve the first page of results.
     */
    public async getConversations(contextOrServiceUrl: TurnContext|string, continuationToken?: string): Promise<ConversationsResult> {
        const url: string = typeof contextOrServiceUrl === 'object' ? contextOrServiceUrl.activity.serviceUrl : contextOrServiceUrl;
        const client: ConnectorClient = this.createConnectorClient(url);

        return await client.conversations.getConversations(continuationToken ? { continuationToken: continuationToken } : undefined);
    }

    /**
     * Retrieves the OAuth token for a user that is in a sign-in flow.
     * @param context Context for the current turn of conversation with the user.
     * @param connectionName Name of the auth connection to use.
     * @param magicCode (Optional) Optional user entered code to validate.
     */
<<<<<<< HEAD
    public getUserToken(context: TurnContext, connectionName: string, magicCode?: string): Promise<TokenResponse> {
        try {
            if (!context.activity.from || !context.activity.from.id) { throw new Error(`BotFrameworkAdapter.getUserToken(): missing from or from.id`); }
            this.checkEmulatingOAuthCards(context);
            const userId = context.activity.from.id;
            const url = this.oauthApiUrl(context);
            const client = this.createOAuthApiClient(url);
            return client.userToken.getToken(userId, connectionName, { code: magicCode })
                .then(tr => { 
                    return {
                        connectionName: tr.connectionName,
                        token: tr.token,
                        expiration: tr.expiration };
                    });
        } catch (err) {
            return Promise.reject(err);
=======
    public async getUserToken(context: TurnContext, connectionName: string, magicCode?: string): Promise<TokenResponse> {
        if (!context.activity.from || !context.activity.from.id) {
            throw new Error(`BotFrameworkAdapter.getUserToken(): missing from or from.id`);
>>>>>>> fe45cdfa
        }
        this.checkEmulatingOAuthCards(context);
        const userId: string = context.activity.from.id;
        const url: string = this.oauthApiUrl(context);
        const client: OAuthApiClient = this.createOAuthApiClient(url);

        return await client.getUserToken(userId, connectionName, magicCode);
    }

    /**
     * Signs the user out with the token server.
     * @param context Context for the current turn of conversation with the user.
     * @param connectionName Name of the auth connection to use.
     */
<<<<<<< HEAD
    public signOutUser(context: TurnContext, connectionName: string): Promise<void> {
        try {
            if (!context.activity.from || !context.activity.from.id) { throw new Error(`BotFrameworkAdapter.signOutUser(): missing from or from.id`); }
            this.checkEmulatingOAuthCards(context);
            const userId = context.activity.from.id;
            const url = this.oauthApiUrl(context);
            const client = this.createOAuthApiClient(url);
            return client.userToken.signOut(userId, connectionName);
        } catch (err) {
            return Promise.reject(err);
=======
    public async signOutUser(context: TurnContext, connectionName: string): Promise<void> {
        if (!context.activity.from || !context.activity.from.id) {
            throw new Error(`BotFrameworkAdapter.signOutUser(): missing from or from.id`);
>>>>>>> fe45cdfa
        }
        this.checkEmulatingOAuthCards(context);
        const userId: string = context.activity.from.id;
        const url: string = this.oauthApiUrl(context);
        const client: OAuthApiClient = this.createOAuthApiClient(url);
        await client.signOutUser(userId, connectionName);
    }

    /**
     * Gets a signin link from the token server that can be sent as part of a SigninCard.
     * @param context Context for the current turn of conversation with the user.
     * @param connectionName Name of the auth connection to use.
     */
    public async getSignInLink(context: TurnContext, connectionName: string): Promise<string> {
        this.checkEmulatingOAuthCards(context);
<<<<<<< HEAD
        const conversation = TurnContext.getConversationReference(context.activity);
        const url = this.oauthApiUrl(context);
        const client = this.createOAuthApiClient(url);
        const params = {
            ConnectionName: connectionName,
            Conversation: conversation,
            MsAppId: (this.credentials as MicrosoftAppCredentials).appId
          };
          const state = Buffer.from(JSON.stringify(params)).toString('base64');

        return client.botSignIn.getSignInUrl(state);
=======
        const conversation: Partial<ConversationReference> = TurnContext.getConversationReference(context.activity);
        const url: string = this.oauthApiUrl(context);
        const client: OAuthApiClient = this.createOAuthApiClient(url);

        return await client.getSignInLink(conversation as ConversationReference, connectionName);
>>>>>>> fe45cdfa
    }

    /**
     * Signs the user out with the token server.
     * @param context Context for the current turn of conversation with the user.
     * @param connectionName Name of the auth connection to use.
     */
    public async getAadTokens(context: TurnContext, connectionName: string, resourceUrls: string[]): Promise<TokenResponseMap> {
        if (!context.activity.from || !context.activity.from.id) {
            throw new Error(`BotFrameworkAdapter.getAadTokens(): missing from or from.id`);
        }
        this.checkEmulatingOAuthCards(context);
        const userId: string = context.activity.from.id;
        const url: string = this.oauthApiUrl(context);
        const client: OAuthApiClient = this.createOAuthApiClient(url);

        return await client.getAadTokens(userId, connectionName, { resourceUrls: resourceUrls });
    }

    /**
     * Tells the token service to emulate the sending of OAuthCards for a channel.
     * @param contextOrServiceUrl The URL of the channel server to query or a TurnContext.  This can be retrieved from `context.activity.serviceUrl`.
     * @param emulate If `true` the token service will emulate the sending of OAuthCards.
     */
    public async emulateOAuthCards(contextOrServiceUrl: TurnContext|string, emulate: boolean): Promise<void> {
        this.isEmulatingOAuthCards = emulate;
<<<<<<< HEAD
        const url = this.oauthApiUrl(contextOrServiceUrl);
        const client = this.createOAuthApiClient(url);
        const emulatorApi = new Emulator(client);
        return emulatorApi.emulateOAuthCards(emulate).then(r => { return; });
=======
        const url: string = this.oauthApiUrl(contextOrServiceUrl);
        const client: OAuthApiClient = this.createOAuthApiClient(url);
        await client.emulateOAuthCards(emulate);
>>>>>>> fe45cdfa
    }

    /**
     * Processes an incoming request received by the bots web server into a TurnContext.
     *
     * @remarks
     * This method is the main way a bot receives incoming messages.
     *
     * This method takes a raw incoming request object from a webserver and processes it into a
     * normalized TurnContext that can be used by the bot. This includes any messages sent from a
     * user and is the method that drives what is often referred to as the bot's "Reactive Messaging"
     * flow.
     *
     * The following steps will be taken to process the activity:
     *
     * - The identity of the sender will be verified to be either the Emulator or a valid Microsoft
     *   server. The bots `appId` and `appPassword` will be used during this process and the request
     *   will be rejected if the senders identity can't be verified.
     * - The activity will be parsed from the body of the incoming request. An error will be returned
     *   if the activity can't be parsed.
     * - A `TurnContext` instance will be created for the received activity and wrapped with a
     *   [Revocable Proxy](https://developer.mozilla.org/en-US/docs/Web/JavaScript/Reference/Global_Objects/Proxy/revocable).
     * - The context will be routed through any middleware registered with the adapter using
     *   [use()](#use).  Middleware is executed in the order in which it's added and any middleware
     *   can intercept or prevent further routing of the context by simply not calling the passed
     *   in `next()` function. This is called the "Leading Edge" of the request; middleware will
     *   get a second chance to run on the "Trailing Edge" of the request after the bots logic has run.
     * - Assuming the context hasn't been intercepted by a piece of middleware, the context will be
     *   passed to the logic handler passed in.  The bot may perform additional routing or
     *   processing at this time. Returning a promise (or providing an `async` handler) will cause the
     *   adapter to wait for any asynchronous operations to complete.
     * - Once the bot's logic completes, the promise chain set up by the middleware stack will be resolved,
     *   giving middleware a second chance to run on the "Trailing Edge" of the request.
     * - After the middleware stack's promise chain has been fully resolved the context object will be
     *   `revoked()` and any future calls to the context will result in a `TypeError: Cannot perform
     *   'set' on a proxy that has been revoked` being thrown.
     *
     * > [!TIP]
     * > Note: If you see the error `TypeError: Cannot perform 'set' on a proxy that has been revoked`
     * > appearing in your bot's console output, the likely cause is that an async function was used
     * > without using the `await` keyword. Make sure all async functions use await!
     *
     * ```JavaScript
     * server.post('/api/messages', (req, res) => {
     *    // Route received request to adapter for processing
     *    adapter.processActivity(req, res, async (context) => {
     *        // Process any messages received
     *        if (context.activity.type === ActivityTypes.Message) {
     *            await context.sendActivity(`Hello World`);
     *        }
     *    });
     * });
     * ```
     * @param req An Express or Restify style Request object.
     * @param res An Express or Restify style Response object.
     * @param logic A function handler that will be called to perform the bots logic after the received activity has been pre-processed by the adapter and routed through any middleware for processing.
     */
    public async processActivity(req: WebRequest, res: WebResponse, logic: (context: TurnContext) => Promise<any>): Promise<void> {
        let body: any;
        let status: number;
        try {
            // Parse body of request
            status = 400;
            const request = await parseRequest(req);

            // Authenticate the incoming request
            status = 401;
            const authHeader: string = req.headers.authorization || req.headers.Authorization || '';
            await this.authenticateRequest(request, authHeader);

            // Process received activity
            status = 500;
            const context: TurnContext = this.createContext(request);
            await this.runMiddleware(context, logic);

            // Retrieve cached invoke response.
            if (request.type === ActivityTypes.Invoke) {
                const invokeResponse: any = context.turnState.get(INVOKE_RESPONSE_KEY);
                if (invokeResponse && invokeResponse.value) {
                    const value: InvokeResponse = invokeResponse.value;
                    status = value.status;
                    body = value.body;
                } else {
                    status = 501;
                }
            } else {
                status = 200;
            }
        } catch(err) {
            body = err.toString();
        }

        // Return status 
        res.status(status);
        if (body) { res.send(body) }
        res.end();

        // Check for an error
        if (status >= 400) {
            console.warn(`BotFrameworkAdapter.processActivity(): ${status} ERROR - ${body.toString()}`);
            throw new Error(body.toString());
        }
    }

    /**
     * Sends a set of outgoing activities to the appropriate channel server.
     *
     * @remarks
     * The activities will be sent one after another in the order in which they're received. A response object will be returned for each
     * sent activity. For `message` activities this will contain the id of the delivered message.
     *
     * Instead of calling these methods directly on the adapter, calling `TurnContext.sendActivities()` or `TurnContext.sendActivity()`
     * is the preferred way of sending activities as that will ensure that outgoing activities have been properly addressed
     * and that any interested middleware has been notified.
     *
     * The primary scenario for calling this method directly is when you want to explicitly bypass
     * going through any middleware. For instance, sending the `typing` activity might
     * be a good reason to call this method directly as those activities are unlikely to require
     * handling by middleware.
     * @param context Context for the current turn of conversation with the user.
     * @param activities List of activities to send.
     */
    public async sendActivities(context: TurnContext, activities: Partial<Activity>[]): Promise<ResourceResponse[]> {
        const responses: ResourceResponse[] = [];
        for (let i = 0; i < activities.length; i++) {
            const activity: Partial<Activity> = activities[i];
            switch (activity.type) {
                case 'delay':
                    await delay(typeof activity.value === 'number' ? activity.value : 1000);
                    responses.push({} as ResourceResponse);
                    break;
                case 'invokeResponse':
                    // Cache response to context object. This will be retrieved when turn completes.
                    context.turnState.set(INVOKE_RESPONSE_KEY, activity);
                    responses.push({} as ResourceResponse);
                    break;
                default:
                    if (!activity.serviceUrl) { throw new Error(`BotFrameworkAdapter.sendActivity(): missing serviceUrl.`); }
                    if (!activity.conversation || !activity.conversation.id) {
                        throw new Error(`BotFrameworkAdapter.sendActivity(): missing conversation id.`);
                    }
                    const client: ConnectorClient = this.createConnectorClient(activity.serviceUrl);
                    if (activity.type === 'trace' && activity.channelId !== 'emulator') {
                        // Just eat activity
                        responses.push({} as ResourceResponse);
                    } else if (activity.replyToId) {
                        responses.push(await client.conversations.replyToActivity(
                            activity.conversation.id,
                            activity.replyToId,
                            activity as Activity
                        ));
                    } else {
                        responses.push(await client.conversations.sendToConversation(
                            activity.conversation.id,
                            activity as Activity
                        ));
                    }
                    break;
            }
        }
        return responses;
    }

    /**
     * Replaces an activity that was previously sent to a channel with an updated version.
     *
     * @remarks
     * Calling `TurnContext.updateActivity()` is the preferred way of updating activities (rather than calling it directly from the adapter) as that
     * will ensure that any interested middleware has been notified.
     *
     * It should be noted that not all channels support this feature.
     * @param context Context for the current turn of conversation with the user.
     * @param activity New activity to replace a current activity with.
     */
    public async updateActivity(context: TurnContext, activity: Partial<Activity>): Promise<void> {
        if (!activity.serviceUrl) { throw new Error(`BotFrameworkAdapter.updateActivity(): missing serviceUrl`); }
        if (!activity.conversation || !activity.conversation.id) {
            throw new Error(`BotFrameworkAdapter.updateActivity(): missing conversation or conversation.id`);
        }
        if (!activity.id) { throw new Error(`BotFrameworkAdapter.updateActivity(): missing activity.id`); }
        const client: ConnectorClient = this.createConnectorClient(activity.serviceUrl);
        await client.conversations.updateActivity(
            activity.conversation.id,
            activity.id,
            activity as Activity
        );
    }

    /**
     * Allows for the overriding of authentication in unit tests.
     * @param request Received request.
     * @param authHeader Received authentication header.
     */
    protected async authenticateRequest(request: Partial<Activity>, authHeader: string): Promise<void> {
        const claims = await JwtTokenValidation.authenticateRequest(
            request as Activity, authHeader,
            this.credentialsProvider,
            this.settings.channelService
        );
        if (!claims.isAuthenticated) { throw new Error('Unauthorized Access. Request is not authorized'); }
    }

    /**
     * Allows for mocking of the connector client in unit tests.
     * @param serviceUrl Clients service url.
     */
    protected createConnectorClient(serviceUrl: string): ConnectorClient {
        const client: ConnectorClient = new ConnectorClient(this.credentials, serviceUrl);
        client.addUserAgentInfo(USER_AGENT);

        return client;
    }

    /**
     * Allows for mocking of the OAuth API Client in unit tests.
     * @param serviceUrl Clients service url.
     */
    protected createOAuthApiClient(serviceUrl: string): OAuthApiClient {
        const client = new OAuthApiClient(this.credentials, serviceUrl);
        client.addUserAgentInfo(USER_AGENT);
        return client;
    }

    /**
     * Allows for mocking of the OAuth Api URL in unit tests.
     * @param contextOrServiceUrl The URL of the channel server to query or a TurnContext.  This can be retrieved from `context.activity.serviceUrl`.
     */
    protected oauthApiUrl(contextOrServiceUrl: TurnContext|string): string {
        return this.isEmulatingOAuthCards ?
            (typeof contextOrServiceUrl === 'object' ? contextOrServiceUrl.activity.serviceUrl : contextOrServiceUrl) :
            (this.settings.oAuthEndpoint ? this.settings.oAuthEndpoint : OAUTH_ENDPOINT);
    }

    /**
     * Allows for mocking of toggling the emulating OAuthCards in unit tests.
     * @param context The TurnContext
     */
    protected checkEmulatingOAuthCards(context: TurnContext): void {
        if (!this.isEmulatingOAuthCards &&
            context.activity.channelId === 'emulator' &&
            (!this.credentials.appId || !this.credentials.appPassword)) {
            this.isEmulatingOAuthCards = true;
        }
    }

    /**
     * Allows for the overriding of the context object in unit tests and derived adapters.
     * @param request Received request.
     */
    protected createContext(request: Partial<Activity>): TurnContext {
        return new TurnContext(this as any, request);
    }
}

/**
 * Handle incoming webhooks from the botframework
 * @private
 * @param req incoming web request
 */
function parseRequest(req: WebRequest): Promise<Activity> {
    return new Promise((resolve: any, reject: any): void => {
        function returnActivity(activity: Activity): void {
            if (typeof activity !== 'object') { throw new Error(`BotFrameworkAdapter.parseRequest(): invalid request body.`); }
            if (typeof activity.type !== 'string') { throw new Error(`BotFrameworkAdapter.parseRequest(): missing activity type.`); }
            if (typeof activity.timestamp === 'string') { activity.timestamp = new Date(activity.timestamp); }
            if (typeof activity.localTimestamp === 'string') { activity.localTimestamp = new Date(activity.localTimestamp); }
            if (typeof activity.expiration === 'string') { activity.expiration = new Date(activity.expiration); }
            resolve(activity);
        }

        if (req.body) {
            try {
                returnActivity(req.body);
            } catch (err) {
                reject(err);
            }
        } else {
            let requestData: string = '';
            req.on('data', (chunk: string) => {
                requestData += chunk;
            });
            req.on('end', () => {
                try {
                    req.body = JSON.parse(requestData);
                    returnActivity(req.body);
                } catch (err) {
                    reject(err);
                }
            });
        }
    });
}

function delay(timeout: number): Promise<void> {
    return new Promise((resolve, reject) => {
        setTimeout(resolve, timeout);
    });
}<|MERGE_RESOLUTION|>--- conflicted
+++ resolved
@@ -5,9 +5,6 @@
  * Copyright (c) Microsoft Corporation. All rights reserved.
  * Licensed under the MIT License.
  */
-<<<<<<< HEAD
-import { ConnectorClient, SimpleCredentialProvider, MicrosoftAppCredentials, JwtTokenValidation, OAuthApiClient, Emulator } from 'botframework-connector';
-=======
 
 import {
     ChannelValidation,
@@ -18,7 +15,6 @@
     SimpleCredentialProvider
 } from 'botframework-connector';
 
->>>>>>> fe45cdfa
 import {
     Activity,
     ActivityTypes,
@@ -379,28 +375,9 @@
      * @param connectionName Name of the auth connection to use.
      * @param magicCode (Optional) Optional user entered code to validate.
      */
-<<<<<<< HEAD
-    public getUserToken(context: TurnContext, connectionName: string, magicCode?: string): Promise<TokenResponse> {
-        try {
-            if (!context.activity.from || !context.activity.from.id) { throw new Error(`BotFrameworkAdapter.getUserToken(): missing from or from.id`); }
-            this.checkEmulatingOAuthCards(context);
-            const userId = context.activity.from.id;
-            const url = this.oauthApiUrl(context);
-            const client = this.createOAuthApiClient(url);
-            return client.userToken.getToken(userId, connectionName, { code: magicCode })
-                .then(tr => { 
-                    return {
-                        connectionName: tr.connectionName,
-                        token: tr.token,
-                        expiration: tr.expiration };
-                    });
-        } catch (err) {
-            return Promise.reject(err);
-=======
     public async getUserToken(context: TurnContext, connectionName: string, magicCode?: string): Promise<TokenResponse> {
         if (!context.activity.from || !context.activity.from.id) {
             throw new Error(`BotFrameworkAdapter.getUserToken(): missing from or from.id`);
->>>>>>> fe45cdfa
         }
         this.checkEmulatingOAuthCards(context);
         const userId: string = context.activity.from.id;
@@ -415,22 +392,9 @@
      * @param context Context for the current turn of conversation with the user.
      * @param connectionName Name of the auth connection to use.
      */
-<<<<<<< HEAD
-    public signOutUser(context: TurnContext, connectionName: string): Promise<void> {
-        try {
-            if (!context.activity.from || !context.activity.from.id) { throw new Error(`BotFrameworkAdapter.signOutUser(): missing from or from.id`); }
-            this.checkEmulatingOAuthCards(context);
-            const userId = context.activity.from.id;
-            const url = this.oauthApiUrl(context);
-            const client = this.createOAuthApiClient(url);
-            return client.userToken.signOut(userId, connectionName);
-        } catch (err) {
-            return Promise.reject(err);
-=======
     public async signOutUser(context: TurnContext, connectionName: string): Promise<void> {
         if (!context.activity.from || !context.activity.from.id) {
             throw new Error(`BotFrameworkAdapter.signOutUser(): missing from or from.id`);
->>>>>>> fe45cdfa
         }
         this.checkEmulatingOAuthCards(context);
         const userId: string = context.activity.from.id;
@@ -446,25 +410,11 @@
      */
     public async getSignInLink(context: TurnContext, connectionName: string): Promise<string> {
         this.checkEmulatingOAuthCards(context);
-<<<<<<< HEAD
-        const conversation = TurnContext.getConversationReference(context.activity);
-        const url = this.oauthApiUrl(context);
-        const client = this.createOAuthApiClient(url);
-        const params = {
-            ConnectionName: connectionName,
-            Conversation: conversation,
-            MsAppId: (this.credentials as MicrosoftAppCredentials).appId
-          };
-          const state = Buffer.from(JSON.stringify(params)).toString('base64');
-
-        return client.botSignIn.getSignInUrl(state);
-=======
         const conversation: Partial<ConversationReference> = TurnContext.getConversationReference(context.activity);
         const url: string = this.oauthApiUrl(context);
         const client: OAuthApiClient = this.createOAuthApiClient(url);
 
         return await client.getSignInLink(conversation as ConversationReference, connectionName);
->>>>>>> fe45cdfa
     }
 
     /**
@@ -491,16 +441,9 @@
      */
     public async emulateOAuthCards(contextOrServiceUrl: TurnContext|string, emulate: boolean): Promise<void> {
         this.isEmulatingOAuthCards = emulate;
-<<<<<<< HEAD
-        const url = this.oauthApiUrl(contextOrServiceUrl);
-        const client = this.createOAuthApiClient(url);
-        const emulatorApi = new Emulator(client);
-        return emulatorApi.emulateOAuthCards(emulate).then(r => { return; });
-=======
         const url: string = this.oauthApiUrl(contextOrServiceUrl);
         const client: OAuthApiClient = this.createOAuthApiClient(url);
         await client.emulateOAuthCards(emulate);
->>>>>>> fe45cdfa
     }
 
     /**
