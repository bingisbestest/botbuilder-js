--- conflicted
+++ resolved
@@ -10,12 +10,9 @@
     BotAdapter, Promiseable, TurnContext, ActivityTypes, Activity, ConversationReference,
     ResourceResponse, ConversationParameters, ConversationAccount,
     TokenResponse, ConversationsResult, ChannelAccount
-<<<<<<< HEAD
-} from 'botframework-schema';
+} from 'botbuilder-core';
 import * as os from 'os';
-=======
-} from 'botbuilder-core';
->>>>>>> 813c5211
+
 
 /**
  * Express or Restify Request object.
