--- conflicted
+++ resolved
@@ -24,9 +24,6 @@
     }
 
     const adapter = new SimpleAdapter();
-    adapter.onTurnError = async (turnContext, error) => {
-        assert.equal(error.message, 'uhoh');
-    };
     
     it(`should use() middleware individually.`, function (done) {
         adapter.use(middleware).use(middleware);
@@ -44,8 +41,7 @@
             assert(calls === 5, `only "${calls} of 5" middleware called.`);
         }).then(() => done());
     });
-<<<<<<< HEAD
-    
+   
     it(`should reach onTurnError when error is thrown.`, function (done) {
         adapter.onTurnError = async (turnContext, error) => {
             assert(turnContext, `turnContext not found.`);
@@ -58,14 +54,4 @@
             throw 1;
         });
     });
-=======
-
-    it(`onError should be called on exceptions when derived.`, function (done) {
-        adapter.processRequest(testMessage, (context) => {
-            throw new Error('uhoh');
-        })
-        .then(() => done());
-    });
-
->>>>>>> feac1a8b
 });